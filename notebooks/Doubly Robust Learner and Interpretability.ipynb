--- conflicted
+++ resolved
@@ -86,11 +86,7 @@
     {
      "data": {
       "text/plain": [
-<<<<<<< HEAD
-       "<econml.drlearner.LinearDRLearner at 0x1d02b794240>"
-=======
        "<econml.dr.LinearDRLearner at 0x2e3934ec710>"
->>>>>>> a53d8bdc
       ]
      },
      "execution_count": 3,
@@ -518,11 +514,7 @@
     {
      "data": {
       "text/plain": [
-<<<<<<< HEAD
-       "<econml.drlearner.LinearDRLearner at 0x1d038019b00>"
-=======
        "<econml.dr.LinearDRLearner at 0x2e39fe94240>"
->>>>>>> a53d8bdc
       ]
      },
      "execution_count": 12,
@@ -799,11 +791,7 @@
     {
      "data": {
       "text/plain": [
-<<<<<<< HEAD
-       "<econml.drlearner.SparseLinearDRLearner at 0x1d03804b160>"
-=======
        "<econml.dr.SparseLinearDRLearner at 0x2e39fe94d30>"
->>>>>>> a53d8bdc
       ]
      },
      "execution_count": 16,
@@ -1155,11 +1143,7 @@
     {
      "data": {
       "text/plain": [
-<<<<<<< HEAD
-       "<econml.drlearner.ForestDRLearner at 0x1d0384e7160>"
-=======
        "<econml.dr.ForestDRLearner at 0x2e3a0353400>"
->>>>>>> a53d8bdc
       ]
      },
      "execution_count": 21,
@@ -1692,11 +1676,7 @@
     {
      "data": {
       "text/plain": [
-<<<<<<< HEAD
-       "<econml.drlearner.DRLearner at 0x1d03abe7da0>"
-=======
        "<econml.dr.DRLearner at 0x2e3a29294a8>"
->>>>>>> a53d8bdc
       ]
      },
      "execution_count": 39,
