--- conflicted
+++ resolved
@@ -148,15 +148,10 @@
             warn("Final model doesn't have a `prediction_stderr` method, "
                  "only point estimates will be returned.")
         return NormalInferenceResults(d_t=self.d_t, d_y=self.d_y, pred=pred,
-<<<<<<< HEAD
-                                      pred_stderr=pred_stderr, mean_pred_stderr=None,
-                                      inf_type='effect', **self._input_names)
-=======
-                                      pred_stderr=pred_stderr, inf_type='effect',
+                                      pred_stderr=pred_stderr, mean_pred_stderr=None, inf_type='effect',
                                       feature_names=self._est.cate_feature_names(),
                                       output_names=self._est.cate_output_names(),
                                       treatment_names=self._est.cate_treatment_names())
->>>>>>> 05fb5959
 
     def _predict(self, X):
         return self.model_final.predict(X)
@@ -199,18 +194,12 @@
         e_pred = np.einsum(einsum_str, cme_pred, dT)
         e_stderr = np.einsum(einsum_str, cme_stderr, np.abs(dT)) if cme_stderr is not None else None
         d_y = self._d_y[0] if self._d_y else 1
-<<<<<<< HEAD
-        # d_t=1 here since we measure the effect across all Ts
-        return NormalInferenceResults(d_t=1, d_y=d_y, pred=e_pred,
-                                      pred_stderr=e_stderr, mean_pred_stderr=None,
-                                      inf_type='effect', **self._input_names)
-=======
+
         # d_t=None here since we measure the effect across all Ts
         return NormalInferenceResults(d_t=None, d_y=d_y, pred=e_pred,
-                                      pred_stderr=e_stderr, inf_type='effect',
+                                      pred_stderr=e_stderr, mean_pred_stderr=None, inf_type='effect',
                                       feature_names=self._est.cate_feature_names(),
                                       output_names=self._est.cate_output_names())
->>>>>>> 05fb5959
 
 
 class LinearModelFinalInference(GenericModelFinalInference):
@@ -257,15 +246,16 @@
         e_pred = self._predict(XT)
         e_stderr = self._prediction_stderr(XT)
         d_y = self._d_y[0] if self._d_y else 1
-<<<<<<< HEAD
+
         mean_XT = XT.mean(axis=0).reshape(1, -1)
         mean_pred_stderr = self._prediction_stderr(mean_XT)  # shape[0] will always be 1 here
         # flatten the first axis
         mean_pred_stderr = mean_pred_stderr[0] if mean_pred_stderr is not None else None
-        # d_t=1 here since we measure the effect across all Ts
-        return NormalInferenceResults(d_t=1, d_y=d_y, pred=e_pred,
-                                      pred_stderr=e_stderr, mean_pred_stderr=mean_pred_stderr,
-                                      inf_type='effect', **self._input_names)
+        # d_t=None here since we measure the effect across all Ts
+        return NormalInferenceResults(d_t=None, d_y=d_y, pred=e_pred,
+                                      pred_stderr=e_stderr, mean_pred_stderr=mean_pred_stderr, inf_type='effect',
+                                      feature_names=self._est.cate_feature_names(),
+                                      output_names=self._est.cate_output_names())
 
     def const_marginal_effect_inference(self, X):
         inf_res = super().const_marginal_effect_inference(X)
@@ -283,13 +273,6 @@
                                                              self._d_t, self._d_y)[0]  # shape[0] will always be 1 here
             inf_res.mean_pred_stderr = mean_pred_stderr
         return inf_res
-=======
-        # d_t=None here since we measure the effect across all Ts
-        return NormalInferenceResults(d_t=None, d_y=d_y, pred=e_pred,
-                                      pred_stderr=e_stderr, inf_type='effect',
-                                      feature_names=self._est.cate_feature_names(),
-                                      output_names=self._est.cate_output_names())
->>>>>>> 05fb5959
 
     def coef__interval(self, *, alpha=0.1):
         lo, hi = self.model_final.coef__interval(alpha)
@@ -366,15 +349,11 @@
             intercept_stderr = None
 
         return NormalInferenceResults(d_t=self.d_t, d_y=self.d_y, pred=intercept, pred_stderr=intercept_stderr,
-<<<<<<< HEAD
                                       mean_pred_stderr=None,
-                                      inf_type='intercept', **self._input_names)
-=======
                                       inf_type='intercept',
                                       feature_names=self._est.cate_feature_names(),
                                       output_names=self._est.cate_output_names(),
                                       treatment_names=self._est.cate_treatment_names())
->>>>>>> 05fb5959
 
 
 class StatsModelsInference(LinearModelFinalInference):
@@ -445,16 +424,11 @@
                  "Only point estimates will be available.")
             pred_stderr = None
         return NormalInferenceResults(d_t=self.d_t, d_y=self.d_y, pred=pred,
-<<<<<<< HEAD
                                       pred_stderr=pred_stderr, mean_pred_stderr=None,
                                       inf_type='effect',
-                                      **self._input_names)
-=======
-                                      pred_stderr=pred_stderr, inf_type='effect',
                                       feature_names=self._est.cate_feature_names(),
                                       output_names=self._est.cate_output_names(),
                                       treatment_names=self._est.cate_treatment_names())
->>>>>>> 05fb5959
 
     def effect_interval(self, X, *, T0, T1, alpha=0.1):
         return self.effect_inference(X, T0=T0, T1=T1).conf_int(alpha=alpha)
@@ -475,19 +449,13 @@
             pred_stderr = np.repeat(pred_stderr, T0.shape[0], axis=0) if pred_stderr is not None else None
         pred = pred[np.arange(T0.shape[0]), ..., ind]
         pred_stderr = pred_stderr[np.arange(T0.shape[0]), ..., ind] if pred_stderr is not None else None
-<<<<<<< HEAD
-        # d_t=1 here since we measure the effect across all Ts
-        return NormalInferenceResults(d_t=1, d_y=self.d_y, pred=pred,
-                                      pred_stderr=pred_stderr, mean_pred_stderr=None,
-                                      inf_type='effect', **self._input_names)
-=======
+
         # d_t=None here since we measure the effect across all Ts
         return NormalInferenceResults(d_t=None, d_y=self.d_y, pred=pred,
-                                      pred_stderr=pred_stderr,
+                                      pred_stderr=pred_stderr, mean_pred_stderr=None,
                                       inf_type='effect',
                                       feature_names=self._est.cate_feature_names(),
                                       output_names=self._est.cate_output_names())
->>>>>>> 05fb5959
 
 
 class LinearModelFinalInferenceDiscrete(GenericModelFinalInferenceDiscrete):
@@ -535,14 +503,10 @@
         fname_transformer = None
         if hasattr(self._est, 'cate_feature_names') and callable(self._est.cate_feature_names):
             fname_transformer = self._est.cate_feature_names
-<<<<<<< HEAD
-
-        return NormalInferenceResults(d_t=1, d_y=self.d_y, pred=coef, pred_stderr=coef_stderr,
-                                      mean_pred_stderr=None,
-=======
+
         # d_t=None here since we measure the effect across all Ts
         return NormalInferenceResults(d_t=None, d_y=self.d_y, pred=coef, pred_stderr=coef_stderr,
->>>>>>> 05fb5959
+                                      mean_pred_stderr=None,
                                       inf_type='coefficient', fname_transformer=fname_transformer,
                                       feature_names=self._est.cate_feature_names(),
                                       output_names=self._est.cate_output_names())
@@ -567,18 +531,12 @@
             warn("Final model doesn't have a `intercept_stderr_` attribute. "
                  "Only point estimates will be available.")
             intercept_stderr = None
-<<<<<<< HEAD
-        return NormalInferenceResults(d_t=1, d_y=self.d_y, pred=self.fitted_models_final[ind].intercept_,
-                                      pred_stderr=intercept_stderr, mean_pred_stderr=None,
-                                      inf_type='intercept', **self._input_names)
-=======
         # d_t=None here since we measure the effect across all Ts
         return NormalInferenceResults(d_t=None, d_y=self.d_y, pred=self.fitted_models_final[ind].intercept_,
-                                      pred_stderr=intercept_stderr,
+                                      pred_stderr=intercept_stderr, mean_pred_stderr=None,
                                       inf_type='intercept',
                                       feature_names=self._est.cate_feature_names(),
                                       output_names=self._est.cate_output_names())
->>>>>>> 05fb5959
 
 
 class StatsModelsInferenceDiscrete(LinearModelFinalInferenceDiscrete):
@@ -641,7 +599,7 @@
         self.output_names = output_names
         self.treatment_names = treatment_names
 
-    @property
+    @ property
     def point_estimate(self):
         """
         Get the point estimate of each treatment on each outcome for each sample X[i].
@@ -656,8 +614,8 @@
         """
         return self.pred
 
-    @property
-    @abc.abstractmethod
+    @ property
+    @ abc.abstractmethod
     def stderr(self):
         """
         Get the standard error of the metric of each treatment on each outcome for each sample X[i].
@@ -672,7 +630,7 @@
         """
         pass
 
-    @property
+    @ property
     def var(self):
         """
         Get the variance of the metric of each treatment on each outcome for each sample X[i].
@@ -689,7 +647,7 @@
             return self.stderr**2
         return None
 
-    @abc.abstractmethod
+    @ abc.abstractmethod
     def conf_int(self, alpha=0.1):
         """
         Get the confidence interval of the metric of each treatment on each outcome for each sample X[i].
@@ -710,7 +668,7 @@
         """
         pass
 
-    @abc.abstractmethod
+    @ abc.abstractmethod
     def pvalue(self, value=0):
         """
         Get the p value of the z test of each treatment on each outcome for each sample X[i].
@@ -781,16 +739,11 @@
         treatment_names = self.treatment_names if treatment_names is None else treatment_names
         output_names = self.output_names if output_names is None else output_names
         to_include = OrderedDict()
-<<<<<<< HEAD
-        to_include['point_estimate'] = self._reshape_array(self.point_estimate)
-        nx = to_include['point_estimate'].shape[0] // self.d_t // self.d_y
-=======
 
         to_include['point_estimate'] = self._reshape_array(self.point_estimate)
         # get the length of X when it's effect, or length of coefficient/intercept when it's coefficient/intercpet
         # to_include['point_estimate'] is a flatten vector with length d_t*d_y*nx
         nx = to_include['point_estimate'].shape[0] // self._d_t // self.d_y
->>>>>>> 05fb5959
 
         if self.stderr is not None:
             ci_mean = self.conf_int(alpha=alpha)
@@ -803,13 +756,6 @@
             output_names = ['Y' + str(i) for i in range(self.d_y)]
         assert len(output_names) == self.d_y, "Incompatible length of output names"
         if treatment_names is None:
-<<<<<<< HEAD
-            treatment_names = ['T' + str(i) for i in range(self.d_t)]
-        assert len(treatment_names) == self.d_t, "Incompatible length of treatment names"
-        names = ['X', 'Y', 'T']
-        index = pd.MultiIndex.from_product([range(nx),
-                                            output_names, treatment_names], names=names)
-=======
             treatment_names = ['T' + str(i) for i in range(self._d_t)]
         names = ['X', 'Y', 'T']
         if self.d_t:
@@ -819,7 +765,6 @@
         else:
             index = pd.MultiIndex.from_product([range(nx),
                                                 output_names, [treatment_names[0]]], names=names)
->>>>>>> 05fb5959
         res = pd.DataFrame(to_include, index=index).round(decimals)
 
         if self.inf_type == 'coefficient':
@@ -836,12 +781,7 @@
 
         elif self.inf_type == 'intercept':
             res.index = res.index.set_levels(['cate_intercept'], level="X")
-
-<<<<<<< HEAD
-        if self.d_t == 1:
-=======
         if self._d_t == 1:
->>>>>>> 05fb5959
             res.index = res.index.droplevel("T")
         if self.d_y == 1:
             res.index = res.index.droplevel("Y")
@@ -893,7 +833,7 @@
         arr = arr.flatten()
         return arr
 
-    @abc.abstractmethod
+    @ abc.abstractmethod
     def _expand_outputs(self, n_rows):
         """
         Expand the inference results from 1 row to n_rows identical rows.  This is used internally when
@@ -943,17 +883,13 @@
         The transform function to get the corresponding feature names from featurizer
     """
 
-<<<<<<< HEAD
     def __init__(self, d_t, d_y, pred, pred_stderr, mean_pred_stderr, inf_type, fname_transformer=None,
-=======
-    def __init__(self, d_t, d_y, pred, pred_stderr, inf_type, fname_transformer=None,
->>>>>>> 05fb5959
                  feature_names=None, output_names=None, treatment_names=None):
         self.pred_stderr = copy.deepcopy(pred_stderr)
         self.mean_pred_stderr = mean_pred_stderr
         super().__init__(d_t, d_y, pred, inf_type, fname_transformer, feature_names, output_names, treatment_names)
 
-    @property
+    @ property
     def stderr(self):
         """
         Get the standard error of the metric of each treatment on each outcome for each sample X[i].
@@ -1062,7 +998,7 @@
         self.pred_dist = copy.deepcopy(pred_dist)
         super().__init__(d_t, d_y, pred, inf_type, fname_transformer, feature_names, output_names, treatment_names)
 
-    @property
+    @ property
     def stderr(self):
         """
         Get the standard error of the metric of each treatment on each outcome for each sample X[i].
@@ -1192,7 +1128,7 @@
         '''Display as HTML in IPython notebook.'''
         return self._print().as_html()
 
-    @property
+    @ property
     def mean_point(self):
         """
         Get the mean of the point estimate of each treatment on each outcome for sample X.
@@ -1207,7 +1143,7 @@
         """
         return np.mean(self.pred, axis=0)
 
-    @property
+    @ property
     def stderr_mean(self):
         """
         Get the standard error of the mean point estimate of each treatment on each outcome for sample X.
@@ -1298,7 +1234,7 @@
                 np.array([_safe_norm_ppf(1 - alpha / 2, loc=p, scale=err)
                           for p, err in zip(mean_point, stderr_mean)])
 
-    @property
+    @ property
     def std_point(self):
         """
         Get the standard deviation of the point estimate of each treatment on each outcome for sample X.
@@ -1364,7 +1300,7 @@
         upper_ci_point = np.array([self._mixture_ppf(1 - alpha / 2, self.pred, self.pred_stderr, tol)])
         return lower_ci_point, upper_ci_point
 
-    @property
+    @ property
     def stderr_point(self):
         """
         Get the standard error of the point estimate of each treatment on each outcome for sample X.
@@ -1423,36 +1359,19 @@
         # 1. Uncertainty of Mean Point Estimate
         res1 = self._format_res(self.mean_point, decimals)
         if self.pred_stderr is not None:
-<<<<<<< HEAD
-            res1 = np.hstack((res1, self._format_res(self.stderr_mean, decimals)))
-            res1 = np.hstack((res1, self._format_res(self.zstat(value=value), decimals)))
-            res1 = np.hstack((res1, self._format_res(self.pvalue(value=value), decimals)))
-            res1 = np.hstack((res1, self._format_res(self.conf_int_mean(alpha=alpha)[0], decimals)))
-            res1 = np.hstack((res1, self._format_res(self.conf_int_mean(alpha=alpha)[1], decimals)))
-=======
             res1 = np.hstack((res1,
                               self._format_res(self.stderr_mean, decimals),
                               self._format_res(self.zstat(value=value), decimals),
                               self._format_res(self.pvalue(value=value), decimals),
                               self._format_res(self.conf_int_mean(alpha=alpha)[0], decimals),
                               self._format_res(self.conf_int_mean(alpha=alpha)[1], decimals)))
->>>>>>> 05fb5959
-
         if treatment_names is None:
             treatment_names = ['T' + str(i) for i in range(self._d_t)]
         if output_names is None:
             output_names = ['Y' + str(i) for i in range(self.d_y)]
 
         myheaders1 = ['mean_point', 'stderr_mean', 'zstat', 'pvalue', 'ci_mean_lower', 'ci_mean_upper']
-<<<<<<< HEAD
-        mystubs = self._get_stub_names(self.d_y, self.d_t, treatment_names, output_names)
-        title1 = "Uncertainty of Mean Point Estimate"
-
-        # 2. Distribution of Point Estimate
-        res2 = self._format_res(self.std_point, decimals)
-        res2 = np.hstack((res2, self._format_res(self.percentile_point(alpha=alpha)[0], decimals)))
-        res2 = np.hstack((res2, self._format_res(self.percentile_point(alpha=alpha)[1], decimals)))
-=======
+
         mystubs = self._get_stub_names(self.d_y, self._d_t, treatment_names, output_names)
         title1 = "Uncertainty of Mean Point Estimate"
 
@@ -1460,7 +1379,6 @@
         res2 = np.hstack((self._format_res(self.std_point, decimals),
                           self._format_res(self.percentile_point(alpha=alpha)[0], decimals),
                           self._format_res(self.percentile_point(alpha=alpha)[1], decimals)))
->>>>>>> 05fb5959
         myheaders2 = ['std_point', 'pct_point_lower', 'pct_point_upper']
         title2 = "Distribution of Point Estimate"
 
@@ -1472,21 +1390,12 @@
         smry.add_table(res2, myheaders2, mystubs, title2)
 
         if self.pred_stderr is not None:
-
             # 3. Total Variance of Point Estimate
-<<<<<<< HEAD
-            res3 = self._format_res(self.stderr_point, self.decimals)
-            res3 = np.hstack((res3, self._format_res(self.conf_int_point(alpha=alpha, tol=tol)[0],
-                                                     self.decimals)))
-            res3 = np.hstack((res3, self._format_res(self.conf_int_point(alpha=alpha, tol=tol)[1],
-                                                     self.decimals)))
-=======
             res3 = np.hstack((self._format_res(self.stderr_point, self.decimals),
                               self._format_res(self.conf_int_point(alpha=alpha, tol=tol)[0],
                                                self.decimals),
                               self._format_res(self.conf_int_point(alpha=alpha, tol=tol)[1],
                                                self.decimals)))
->>>>>>> 05fb5959
             myheaders3 = ['stderr_point', 'ci_point_lower', 'ci_point_upper']
             title3 = "Total Variance of Point Estimate"
 
