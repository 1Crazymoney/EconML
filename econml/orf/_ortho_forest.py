--- conflicted
+++ resolved
@@ -1231,15 +1231,10 @@
         stderr = stderr.reshape((-1,) + self._estimator._d_y + self._estimator._d_t)
         return NormalInferenceResults(d_t=self._estimator._d_t[0] if self._estimator._d_t else 1,
                                       d_y=self._estimator._d_y[0] if self._estimator._d_y else 1,
-<<<<<<< HEAD
-                                      pred=params, pred_stderr=stderr, mean_pred_stderr=None,
-                                      inf_type='effect', **self._input_names)
-=======
-                                      pred=params, pred_stderr=stderr, inf_type='effect',
+                                      pred=params, pred_stderr=stderr, mean_pred_stderr=None, inf_type='effect',
                                       feature_names=self._estimator.cate_feature_names(),
                                       output_names=self._estimator.cate_output_names(),
                                       treatment_names=self._estimator.cate_treatment_names())
->>>>>>> 05fb5959
 
     def _effect_inference_helper(self, X, T0, T1):
         X, T0, T1 = self._estimator._expand_treatments(*check_input_arrays(X, T0, T1))
@@ -1303,21 +1298,18 @@
             a dataframe summary of these inference results.
         """
         eff, scales = self._effect_inference_helper(X, T0, T1)
-<<<<<<< HEAD
-        return NormalInferenceResults(d_t=1, d_y=self._estimator._d_y[0] if self._estimator._d_y else 1,
-                                      pred=eff, pred_stderr=scales, mean_pred_stderr=None,
-                                      inf_type='effect', **self._input_names)
-=======
-        # d_t=None here since we measure the effect across all Ts
-        return NormalInferenceResults(d_t=None, d_y=self._estimator._d_y[0] if self._estimator._d_y else 1,
-                                      pred=eff, pred_stderr=scales, inf_type='effect',
-                                      feature_names=self._estimator.cate_feature_names(),
-                                      output_names=self._estimator.cate_output_names(),
-                                      treatment_names=self._estimator.cate_treatment_names())
->>>>>>> 05fb5959
-
-    def _predict_wrapper(self, X=None):
-        return self._estimator._predict(X, stderr=True)
+
+
+# d_t=None here since we measure the effect across all Ts
+return NormalInferenceResults(d_t=None, d_y=self._estimator._d_y[0] if self._estimator._d_y else 1,
+                              pred=eff, pred_stderr=scales, mean_pred_stderr=None, inf_type='effect',
+                              feature_names=self._estimator.cate_feature_names(),
+                              output_names=self._estimator.cate_output_names(),
+                              treatment_names=self._estimator.cate_treatment_names())
+
+
+def _predict_wrapper(self, X=None):
+    return self._estimator._predict(X, stderr=True)
 
 
 @deprecated("The ContinuousTreatmentOrthoForest class has been renamed to DMLOrthoForest; "
